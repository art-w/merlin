;; merlin.el --- Mode for Merlin, an OCaml scriptable toplevel.   -*- coding: utf-8 -*-

;; Licensed under the MIT license.

;; Author: Simon Castellan <simon.castellan@iuwt.fr>

;; Created: 18 April 2013
;; Version: 1.0
;; Package-Requires: ((json))
;; Keywords: ocaml languages
;; URL: http://github.com/def-lkb/merlin

;;; Commentary:
;; Description:
;; merlin-mode is an Emacs interface to merlin, the OCaml scriptable toplevel.  It allows you
;; to perform queries such as getting the type of an expression, completion, and so on.

;; Installation:
;; You need merlin installed on your system (ocamlmerlin binary) for merlin-mode to work.

;;; Usage
;; merlin-mode allows you to send merlin commands from within an Emacs
;; buffer to use merlin capabilities.  A bit like proofgeneral, you
;; need to tell merlin about your code (with merlin-to-point), and
;; then you can perform query to know the type of an expression:
;; merlin will fetch it in the typed tree generated on the fly.

;;;; Code:

;; json and cl are mandatory
(require 'tq)
(require 'cl)
(require 'json)
;; auto-complete is not
(require 'auto-complete nil 'noerror)

(defgroup merlin nil
  "merlin binding mode allowing completion and typing in OCaml files."
  :group 'languages)

;;
;; Faces
;;

(defface merlin-locked-face
  '(
    (((background dark)) :background "#222278")
    (t :background "#eaf8ff")
    )
  "Face for a region that merlin knows of."
  :group 'merlin)
(defface merlin-type-face
  '(
    (t :inherit 'caml-types-expr-face)
    )
  "Face for highlighting a typed expr."
  :group 'merlin)

;;
;; Customizable vars
;;


(defcustom merlin-command "ocamlmerlin"
  "The path to merlin in your installation."
  :group 'merlin :type '(file))
(defcustom merlin-completion-types t
  "If non-nil, print the types of the variables during completion with `auto-complete'."
  :group 'merlin :type 'boolean)

(defcustom merlin-debug nil
  "If non-nil, log the data sent and received from merlin."
  :group 'merlin :type 'boolean)
  
(defcustom merlin-report-warnings t
  "If non-nil, report warnings, otherwise ignore them."
  :group 'merlin :type 'boolean)

(defcustom merlin-type-buffer-name "* merlin types *"
  "The name of the buffer storing module signatures."
  :group 'merlin :type 'string)

(defcustom merlin-favourite-caml-mode 'tuareg-mode
  "The OCaml mode to use for the *merlin types* buffer."
  :group 'merlin :type 'symbol)


(defcustom merlin-margin-lock-string "-"
  "String put in the margin to signal the end of the locked zone."
  :group 'merlin :type 'string)

(defcustom merlin-margin-error-string "!"
  "String to put in the margin of a line containing an error."
  :group 'merlin :type 'string
)

(defcustom merlin-margin-warning-string "?"
  "String to put in the margin of a line containing a warning."
  :group 'merlin :type 'string)

(defcustom merlin-display-lock-zone nil
  "How to display the locked zone.
It is a list of methods among:
   - `highlight': highlight the current locked zone (like proofgeneral)
   - `margin': put a symbol (given by `merlin-margin-lock-string') in the margin
     of the line where the zone ends.

In particular you can specify nil, meaning that the locked zone is not represented on the screen."
  :group 'merlin :type '(repeat
                         (choice (const :tag "Highlight the locked zone" highlight)
                                 (const :tag "Display a marker in the left margin at the end of the locked zone" margin))))

(defcustom merlin-default-flags nil
  "The flags to give to ocamlmerlin."
  :group 'merlin :type '(repeat string))
(defcustom merlin-automatically-garbage-processes t
  "If non-nil, deletes a process when it has no more users.  If nil, keep it."
  :group 'merlin :type 'boolean)
(defcustom merlin-rewind-after-refresh t
  "If non-nil, rewind the buffer after refresh."
  :group 'merlin :type 'boolean)
(defcustom merlin-use-auto-complete-mode nil
  "If non nil, use `auto-complete-mode' in any buffer."
  :group 'merlin :type 'boolean)

;;;;;;;;;;;;;;;;;;;;;
;; Internal variables
;;;;;;;;;;;;;;;;;;;;;


;; merlin flags
(defvar merlin-flags-list '("-rectypes" "-nostdlib" "-absname" "-w" )
  "List of flags that can be passed to ocamlmerlin.")
(defvar merlin-current-flags merlin-default-flags
  "The current list of flags to pass to ocamlmerlin.")

;; Process / Reception related variables
(defvar merlin-processes nil
  "The global merlin process table.  It lists the active instances of merlin.")
(defvar merlin-local-process nil
  "The local merlin process.")
(defvar merlin-queue nil
  "The transaction queue for current process.  This variable lives only in process buffers.")
(defvar merlin-process-users nil
  "Buffer that uses the process (local to a process buffer).")
(defvar merlin-process-last-user nil
  "Last buffer that used the process.")
(defvar merlin-result nil
  "Temporary variables to store command results.")
(defvar merlin-buffer nil "Buffer for merlin input.")
(defvar merlin-ready nil "If non-nil, the reception is done.")

;; Overlays
(defvar merlin-lock-zone-highlight-overlay nil
  "Overlay used for the lock zone highlighting.")
(defvar merlin-lock-zone-margin-overlay nil
  "Overlay used for the margin indicator of the lock zone.")


;; Errors related variables
(defvar merlin-pending-errors nil
  "Pending errors.")
(defvar merlin-lock-point 0
  "Position up to which merlin knows about.")
(defvar merlin-pending-errors-overlays nil
  "Overlays for the pending errors.")
(defvar merlin-highlight-overlay nil "Merlin overlay used for highlights.")

;; Completion related variables
(defvar merlin-completion-point nil
  "Stores the point of last completion (beginning of the prefix).")
(defvar merlin-cache nil "Merlin cache for completion.")
; Vars from auto-complete
(defvar ac-point)
(defvar ac-prefix)
(defvar ac-sources)
(defvar merlin-completion-cache-state nil)
(defvar merlin-completion-annotation-table nil
  "Hold a table mapping completion candidates to their types.")
(make-variable-buffer-local 'merlin-completion-cache-state)
(make-variable-buffer-local 'merlin-completion-annotation-table)

;; Type related variables
(defvar merlin-enclosing-types nil
  "List containing the enclosing type.")
(defvar merlin-enclosing-offset nil
  "Current offset in `merlin-enclosing-types'.")
(defvar merlin-last-point-type nil
  "Last position where the user ran `merlin-magic-show-type'.")

;; Locate
(defvar merlin-position-stack nil)

;; Misc
(defvar merlin-project-file nil "The .merlin file for current buffer.")




;; UTILS

(defun merlin-debug (s)
  "Output S if the variable `merlin-debug' is non-nil on the process buffer associated to the current buffer."
  (with-current-buffer (merlin-get-process-buffer-name)
    (insert s)))

(defun merlin-compute-prefix (ident)
  "Compute the prefix of IDENT.  The prefix of `Foo.bar' is `Foo.' and the prefix of bar is \"\"."
  (let* ((l (butlast (split-string ident "\\.")))
         (s (mapconcat 'identity l ".")))
    (if (string-equal s "") s (concat s "."))))

(defun merlin-goto-point (data)
<<<<<<< HEAD
  "Go to the point indicated by DATA which must be an assoc list with fields line and col."
=======
  "Go to the point indicated by `DATA' which must be an assoc list with fields line and col"
>>>>>>> 9d53b855
  (goto-char (point-min))
  (forward-line (1- (cdr (assoc 'line data))))
  (forward-char (cdr (assoc 'col data)))
)
<<<<<<< HEAD
(defun merlin-goto-file-and-point (data)
  "Go to the file and position indicated by `DATA' which is an assoc list containing fields file, line and col."
=======
(defun merlin-goto-file-and-point (data &optional same-buffer-force)
  "Go to the file and position indicated by `DATA' which is an assoc list containing fields file, line and col.
If SAME-BUFFER-FORCE is non-nil, create a new window even if it is the same buffer.
"
>>>>>>> 9d53b855
  (if (> (length (cdr (assoc 'file data))) 0)
      (find-file-other-window (cdr (assoc 'file data)))
    (when same-buffer-force
        (find-file-other-window buffer-file-name)))
  (merlin-goto-point (cdr (assoc 'pos data))))


(defun merlin-make-point (data)
  "Transform DATA (a couple line / col) into a point."
  (save-excursion
    (beginning-of-line)
    ;; goto-line
    (merlin-goto-point data)
    (point)))
(defun merlin-make-bounds (data)
  "From a json object DATA {\"start\": LOC1; \"end\": LOC2}, return (LOC1 . LOC2)."
  (cons
   (merlin-make-point (cdr (assoc 'start data)))
   (merlin-make-point (cdr (assoc 'end data)))))

(defun merlin-unmake-point (point)
  "Destruct POINT to line / col."
  (save-excursion
    (goto-char point)
    (list
      (cons 'line (line-number-at-pos nil))
      (cons 'col (current-column)))))

(defun bounds-of-ocaml-atom-at-point ()
  "Return the start and end points of an ocaml atom near point.
An ocaml atom is any string containing [a-z_0-9A-Z`.]."
  (save-excursion
    (skip-chars-backward "[a-z_0-9A-Z`.]")
    (if (looking-at "[a-z_0-9A-Z`.]+")
        (cons (point) (match-end 0)) ; returns the bounds
      nil))) ; no atom at point

(put 'ocamlatom 'bounds-of-thing-at-point
     'bounds-of-ocaml-atom-at-point)

; overlay management
(defun merlin-put-margin-overlay (overlay string &optional face)
  "Put a margin overlay inside OVERLAY, with face FACE and string STRING."
  (set-window-margins nil 1)
  (if face
      (overlay-put overlay 'face face))
  (overlay-put overlay
               'before-string 
               (propertize " " 'display 
                           `((margin left-margin) ,string)
                           )))

(defun merlin-highlight (bounds face)
  "Create an overlay on BOUNDS (of the form (START . END)) and give it FACE."
  (if merlin-highlight-overlay
      (delete-overlay merlin-highlight-overlay))
  (setq merlin-highlight-overlay (make-overlay (car bounds) (cdr bounds)))
  (overlay-put merlin-highlight-overlay 'face face)
  (unwind-protect
      (sit-for 60)
    (delete-overlay merlin-highlight-overlay)
    (setq merlin-highlight-overlay nil)))
      
;; PROCESS MANAGEMENT

(defun merlin-get-buffer-instance-name ()
  "Return the instance name of the current-projet.
For now it is a constant function (every buffer shares the same instance)."
  "")
(defun merlin-get-process ()
  "Return the process of the current buffer."
  merlin-local-process)

(defun merlin-get-process-buffer-name ()
  "Return the buffer name of the merlin process associated to the current buffer."
  (format "* merlin %s *" (merlin-get-buffer-instance-name)))

(defun merlin-get-process-variable (var)
  "Return the value of VAR (symbol) inside the process buffer."
  (when (get-buffer (merlin-get-process-buffer-name))
    (buffer-local-value var (get-buffer (merlin-get-process-buffer-name)))))


(defun merlin-get-process-name ()
  "Return the process name for the current buffer."
  (concat "merlin-" (merlin-get-buffer-instance-name))
  )

(defun merlin-start-process (flags &optional users)
  "Start the merlin process for the current buffer.
FLAGS are a list of strings denoting the parameters to be passed
to merlin.  USERS can be used to set the users of this
buffer.  Return the process created"
  (let ((p (apply #'start-process (merlin-get-process-name)
			 (merlin-get-process-buffer-name)
			 merlin-command flags) )
        (name (buffer-name)))
    (set (make-local-variable 'merlin-local-process) p)
    (dolist (buffer users)
      (message "Setting process for buffer %s" buffer)
      (with-current-buffer buffer
        (set (make-local-variable 'merlin-local-process) p)))
    (merlin-debug (format "Running %s with flags %s\n" merlin-command flags))
    (set-process-query-on-exit-flag p nil)
    (push p merlin-processes)
; don't forget to initialize temporary variable
    (with-current-buffer (merlin-get-process-buffer-name)
      (set (make-local-variable 'merlin-queue) (tq-create p))
      (set (make-local-variable 'merlin-process-users) (cons name users))
      (set (make-local-variable 'merlin-local-process) p)
      (set (make-local-variable 'merlin-process-last-user) name)
      )
  p
  ))

(defun merlin-get-current-buffer-users ()
  "Return the list of users of the merlin instance for this buffer."
  (when (get-buffer (merlin-get-process-buffer-name))
    (with-current-buffer (merlin-get-process-buffer-name)
      merlin-process-users)))

(defun merlin-restart-process ()
  "Restart the merlin toplevel for this buffer, taking into account new flags."
  (interactive)
  (let ((users (merlin-get-current-buffer-users)))
    (if (merlin-process-started-p)
        (ignore-errors (merlin-kill-process)))
    (setq merlin-local-process (merlin-start-process merlin-current-flags users))
    (setq merlin-pending-errors nil)
    (merlin-load-project-file)
    (merlin-to-point)))
      
(defun merlin-process-clear-flags ()
  "Clear all flags set up to be passed to merlin.
This sets `merlin-current-flags' to nil."
  (interactive)
  (setq merlin-current-flags merlin-default-flags))

(defun merlin-process-add-flag (flag)
  "Add FLAG to `merlin-current-flags' to be used when starting ocamlmerlin."
  (interactive
   (list (completing-read "Flag to add: " merlin-flags-list nil nil)))
  (add-to-list 'merlin-current-flags flag)
  (message "Flag %s added. Restart ocamlmerlin by `merlin-restart-process' to take it into account." flag)
)
    
(defun merlin-process-add-user ()
  "Add the current buffer as an user for the merlin process."
  (let ((name (buffer-name)))
    (merlin-debug (format "Adding user: %s\n" name))
    (with-current-buffer (merlin-get-process-buffer-name)
      (push name merlin-process-users))
    )
)

(defun merlin-is-last-user-p ()
  "Return whether the current buffer was the current user of its merlin process."
  (equal (merlin-get-process-variable 'merlin-process-last-user)
         (buffer-name))
)

(defun merlin-process-remove-user ()
  "Remove the current buffer as an user for the merlin process.
Kill the process if required."
  (let ((name (buffer-name)))
    (with-current-buffer (merlin-get-process-buffer-name)
      (setq merlin-process-users (delete name merlin-process-users))
      (if (and (not merlin-process-users)
               merlin-automatically-garbage-processes)
          (message "Killed merlin process.")
          (merlin-kill-process))
      )
    )
)
(defun merlin-process-started-p ()
  "Return non-nil if the merlin process for the current buffer is already started."
   (get-buffer (merlin-get-process-buffer-name)))
(defun merlin-kill-process ()
  "Kill the merlin process inside the buffer."
  (setq merlin-processes (delete merlin-local-process merlin-processes))
  (process-send-eof (merlin-get-process))
  (ignore-errors (delete-process (merlin-get-process)))
  (kill-buffer (merlin-get-process-buffer-name))
  (with-current-buffer (merlin-get-process-buffer-name)
    (tq-close merlin-queue))
)
(defun merlin-wait-for-answer ()
  "Waits for merlin to answer."
  (with-current-buffer (merlin-get-process-buffer-name)
      (while (not merlin-ready)
        (accept-process-output (merlin-get-process) 0.1 nil nil))
      merlin-result))
(defun merlin-send-command-async (command args callback-if-success &optional callback-if-exn)
  "Send COMMAND (with arguments ARGS) to merlin asynchronously.
Give the result to callback-if-success.  If merlin reported an
error and if CALLBACK-IF-EXN is non-nil, call the function with
the error message otherwise print a generic error message."
  (let ((string
	 (concat 
	  (json-encode (if args (append (list command) args) (list command)))
	  "\n"))
        (name (buffer-name)))
    (if merlin-debug (merlin-debug (format "Sending:\n%s\n--\n" string)))
    (with-current-buffer (merlin-get-process-buffer-name)
      (setq merlin-process-last-user name)
      (tq-enqueue merlin-queue string "\n"
                  (cons callback-if-success (cons callback-if-exn command))
                  #'(lambda (closure answer)
                      (setq merlin-ready t)
                      (if (>= (length answer) 4000)
                          (message "merlin: Parsing long answer (%dk)" (/ (length answer) 10000)))
                      (let ((a (ignore-errors (json-read-from-string answer))))
                        (if a
                            (progn
                              (if merlin-debug
                                  (merlin-debug (format "Received:\n%s\n--\n" answer)))
                              (if (string-equal (elt a 0) "return")
                                  (funcall (car closure) (elt a 1))
                                (progn
                                  (if (functionp (cadr closure))
                                      (funcall (cadr closure) (elt a 1))
                                    (message "Command %s failed with error %s" (cddr closure) (elt a 1))))))
                          (message "Invalid answer received from merlin.")))))
      nil)))

(defun merlin-send-command (command args &optional callback-if-exn)
  "Send COMMAND (with arguments ARGS) to merlin and returns the result."
  (with-current-buffer (merlin-get-process-buffer-name)
    (setq merlin-result nil)
    (setq merlin-ready nil))
  (merlin-send-command-async command args #'(lambda (data) (setq merlin-ready t)
                                              (setq merlin-result data)) callback-if-exn)
  (merlin-wait-for-answer))

(defun merlin-is-long-p (type)
  "Return non-nil if TYPE is the signature of a module."
  (string-match "sig" type))
;; SPECIAL CASE OF COMMANDS
(defun merlin-rewind ()
  "Rewind the knowledge of merlin of the current buffer to zero."
  (interactive)
  (merlin-send-command "reset" (list "name" buffer-file-name))
  (setq merlin-lock-point (point-min))
  (merlin-delete-error-overlays)
  (setq merlin-pending-errors nil)
  (merlin-update-lock-zone-display)
)

(defun merlin-refresh ()
  "Refreshe merlin cmis."
  (interactive)
  (merlin-send-command "refresh" nil)
  (when merlin-rewind-after-refresh
    (merlin-rewind)))
  


(defun merlin-get-completion (ident)
  "Return the completion for ident IDENT."
  (merlin-send-command "complete" (list "prefix" ident "at" (merlin-unmake-point (point)))))

(defun merlin-tell-string (mode string)
  "Tell using MODE the string STRING to merlin."
  (merlin-send-command "tell" (list mode string)))

(defun merlin-flush-tell ()
  "Flush merlin teller."
  (merlin-send-command "tell" '("struct" nil)))

(defun merlin-get-position ()
  "Get the current position of merlin."
  (merlin-make-point
   (merlin-send-command "seek" '("position"))))

(defun merlin-seek (point)
  "Seek merlin's point to POINT."
  (let ((data 
	 (merlin-send-command "seek" (list "before" (merlin-unmake-point point)))))
    (merlin-make-point data)))
    
(defun merlin-tell-piece (mode start end)
  "Tell the region using mode MODE between START and END in one chunk using."
  (merlin-tell-string mode (buffer-substring start end)))

(defun merlin-tell-piece-split (mode start end)
   "Tell the region using mode MODE between START and END in several chunks (a chunk is at most 10 lines)."
   (save-excursion
     ;; tell lines 10 by 10
     (goto-char start)
     (forward-line 10)
     (let ((temp start))
       (while (< (point) end)
	 (merlin-tell-piece mode temp (point))
	 (setq temp (point))
	 (forward-line 10))
       (merlin-tell-piece mode temp end))))

(defun merlin-tell-till-end-of-phrase (view-errors-p)
  "Tell merlin the buffer until the end of the current phrase is met.
It proceeds by telling (with the end mode) each line until it
returns true or until we are at the end of the buffer.  It then
parses the error returned by merlin. If VIEW-ERRORS-P is non-nil, it reports the errors to the user."
  (let ((temp-point (point))
        (end-p nil))
    (forward-line 10)
    (while (and (not end-p) (< (point) (point-max)))
      (if (equal ;; this is not tautological since value is never nil
           (merlin-tell-piece "end" temp-point (point))
           t)
          (progn
            (setq end-p t))
        (progn
            (setq temp-point (point))
            (forward-line 10))))
    ;; End of buffer
    (if (not end-p)
        (merlin-send-command "tell" '("end" nil)))
    (merlin-check-for-errors view-errors-p)
    (setq merlin-lock-point (merlin-get-position))
    (merlin-update-lock-zone-display)))

      
      
  


;; ERRORS
(defun merlin-next-error ()
  "Jump to the next error."
  (interactive)
  (if merlin-pending-errors
      (let ((err (pop merlin-pending-errors)))
        (merlin-goto-point (cdr (assoc 'start err)))
        (if merlin-pending-errors-overlays
            (delete-overlay (pop merlin-pending-errors-overlays)))
        (if merlin-pending-errors
            (message "%s (%d more errors, use %s to go to the next)" 
                     (cdr (assoc 'message err))
                     (length merlin-pending-errors)
                     (substitute-command-keys "\\[merlin-next-error]")
                     )
          (message "%s" (cdr (assoc 'message err))))
        (merlin-highlight (merlin-make-bounds err) 'next-error))
    (next-error)))

(defun merlin-delete-error-overlays ()
  "Remove margin error overlays."
  (mapc #'delete-overlay merlin-pending-errors-overlays)
  (setq merlin-pending-errors-overlays nil))

(defun merlin-warning-p (msg)
  "Tell if the message MSG is a warning."
  (string-match "^Warning" msg))

(defun merlin-display-errors-in-margin (errors)
  "Given a list of ERRORS, put annotations in the margin corresponding to them."
  (merlin-delete-error-overlays)
  (setq merlin-pending-errors (append errors nil))
  (setq merlin-pending-errors-overlays 
        (mapcar (lambda (err)
                  (let ((overlay (make-overlay
                                  (merlin-make-point (cdr (assoc 'start err)))
                                  (merlin-make-point (cdr (assoc 'end err))))))
                    (if (merlin-warning-p (cdr (assoc 'message err)))
                        (merlin-put-margin-overlay overlay 
                                                   merlin-margin-warning-string 
                                                   compilation-warning-face)
                      (merlin-put-margin-overlay overlay 
                                                 merlin-margin-error-string
                                                 compilation-error-face))
                      overlay))
                  errors))
  (message "(pending errors, use %s to jump)"
           (substitute-command-keys "\\[merlin-next-error]")))

(defun merlin-check-for-errors (view-errors-p)
  "Check for errors.
Return t if there were not any or nil if there were.  Moreover if
VIEW-ERRORS-P is non-nil, it will display them in the margin."
  (let ((raw-errors (merlin-send-command "errors" nil)))
    (if (> (length raw-errors) 0)
	(progn
          (when view-errors-p
            (let ((errors (delete-if (lambda (e) (not (assoc 'start e)))
                                     (append raw-errors nil))))
              (if (not merlin-report-warnings)
                  (delete-if (lambda (e) (merlin-warning-p (cdr (assoc 'message e)))) errors))
              (merlin-display-errors-in-margin errors)))
	  nil)
      (progn
	(if view-errors-p (message "ok"))
	t))))
 

(defun merlin-retract-to (point)
  "Retract merlin's view to POINT."
  (merlin-seek point))

(defun merlin-update-lock-zone-display ()
  "Update the locked zone display, according to `merlin-display-lock-zone', ie.
iterates through it and call each method."
  (dolist (x merlin-display-lock-zone)
    (case x
      (margin (merlin-update-margin-lock-zone))
      (highlight (merlin-update-highlight-lock-zone)))))


(defun merlin-update-margin-lock-zone ()
  "Mark the position of the lock zone by a marker in the margin."
  (if merlin-lock-zone-margin-overlay
      (delete-overlay merlin-lock-zone-margin-overlay))
  (save-excursion
    (goto-char merlin-lock-point)
    (setq merlin-lock-zone-margin-overlay (make-overlay (point) (point)))
    (set-window-margins nil 1)
    (merlin-put-margin-overlay merlin-lock-zone-margin-overlay
                               merlin-margin-lock-string)))

(defun merlin-update-highlight-lock-zone ()
  "Mark the position of the lock zone by highlighting the zone."
    (if merlin-lock-zone-highlight-overlay
      (delete-overlay merlin-lock-zone-highlight-overlay))
  (setq merlin-lock-zone-highlight-overlay (make-overlay (point-min) merlin-lock-point))
  (overlay-put merlin-lock-zone-highlight-overlay 'face 'merlin-locked-face))

(defun merlin-update-point (view-errors-p)
  "Move the merlin point to around the given the current point.
It proceeds as follows:

- It retracts merlin from the point given in argument to get it
to the last phrase ending.

- It tells merlin the contents between the last phrase known to
merlin and the argument

- It continues until it finds the end of a phrase.

The parameter VIEW-ERRORS-P controls whether we should care for errors"
  (merlin-delete-error-overlays)
  (setq merlin-pending-errors nil)
  (if (not (merlin-is-last-user-p))
      (merlin-rewind))
  (save-excursion
    (setq merlin-lock-point (merlin-retract-to (point)))
    (merlin-tell-piece-split "struct" merlin-lock-point (point))
    (merlin-tell-till-end-of-phrase view-errors-p)))
  
(defun merlin-check-synchronize ()
  "If merlin point is before the end of line send everything up to the end of line."
  (interactive)
  (save-excursion
    (forward-line 1)
    (let ((p merlin-lock-point))
      (if (> (point-at-eol) merlin-lock-point)
          (merlin-update-point nil)))))

(defun merlin-edit (start end length)
  "Retract the locked zone after an edit.
Called when an edit is made by the user."
  (if (and merlin-mode (< start merlin-lock-point))
      (progn
        (setq merlin-lock-point (merlin-retract-to start))
        (merlin-update-lock-zone-display))))

;; COMPLETION
<<<<<<< HEAD
(defun merlin-extract-complete (prefix candidates)
  "Parse and format completion results.
It transforms the list of candidates CANDIDATES into a list of popups."
  (mapcar (lambda (c) 
            (if merlin-completion-types
                (let ((desc
                       (replace-regexp-in-string "^[^:]+:[ \n]+" ""
                        (replace-regexp-in-string "\n" "" (cdr (assoc 'desc c))))))
                  (popup-make-item (concat prefix (cdr (assoc 'name c)))
                                 :symbol (format "%c" (car (string-to-list (cdr (assoc 'kind c)))))
                                 :summary desc))
              (cdr (assoc 'name c))))
	  (append candidates nil)))

(defun merlin-complete-identifier (ident)
  "Return the formatted result of the completion of IDENT."
  (setq merlin-cache nil)
  (setq merlin-cache
	(merlin-extract-complete (merlin-compute-prefix ident) 
			   (merlin-get-completion ident)))
  )
(defun merlin-get-completion-data (ident)
  "Return the completion data for IDENT, that is a list of pairs (COMPLETION . TYPE)."
  (let* ((prefix (merlin-compute-prefix ident))
         (data (merlin-get-completion ident)))
    (mapcar
     #'(lambda (c)
         (cons
          (concat prefix (cdr (assoc 'name c)))
          (cond
           (
            (member (cdr (assoc 'kind c)) '("Module" "module"))
            ": <module>"
            )
           ((string-equal (cdr (assoc 'kind c)) "Type")
            (format " [%s]" (cdr (assoc 'desc c))))
           (t
            (replace-regexp-in-string "^[^:]+:[ \n]+" ": " (cdr (assoc 'desc c)))))))
            data)))
                 
=======
(defun merlin-format-completion-entry (entry)
  "Format the completion entry ENTRY."
  (let ((type
         (cond
          ((member (cdr (assoc 'kind entry)) '("Module" "module"))
           ": <module>")
          ((string-equal (cdr (assoc 'kind data)) "Type")
           (format " [%s]" (cdr (assoc 'desc entry))))
          (t
           (replace-regexp-in-string "^[^:]+:[ \n]+" "" (cdr (assoc 'desc entry)))))))
    (replace-regexp-in-string "\n" "" type)))

(defun merlin-completion-data (ident)
  "Returns the data for completion of IDENT, ie. a list of pairs (NAME . TYPE)."
  (let ((prefix (merlin-compute-prefix ident))
        (data (append (merlin-get-completion ident) nil)))
    (mapcar '(lambda (entry)
               (list (concat prefix (cdr (assoc 'name entry)))
                     (merlin-format-completion-entry entry)
                     (elt (cdr (assoc 'kind entry)) 0)))
            data)))

;; Vars from auto-complete
(defvar ac-point)
(defvar ac-prefix)
(defvar ac-sources)
>>>>>>> 9d53b855

(defvar merlin-ac-use-summary t
  "Use :summary for the types in AC")
(defvar merlin-ac-use-document nil
  "Use :document for the types in AC")

(defun merlin-make-popup-item (data)
  "Create a popup item from data DATA."
  (popup-make-item
   (car data)
   :summary (if (and merlin-completion-types
                     merlin-ac-use-summary) (cadr data))
   :symbol (cddr data)
   :document (if (and merlin-completion-types
                      merlin-ac-use-document) (cadr data))))

(defun merlin-source-init ()
  "Initialize the cache for `auto-complete' completion.
Called at the beginning of a completion to fill the cache (the
variable `merlin-cache')."
  (merlin-check-synchronize)
  (setq merlin-completion-point ac-point)
  (setq merlin-cache
        (mapcar #'merlin-make-popup-item (merlin-completion-data ac-prefix))))

(defun merlin-try-completion ()
  "Try the merlin completion after having synchronized the point."
  (interactive)
  (merlin-check-synchronize)
  (ac-complete-merlin))

(defun merlin-prefix ()
  "Retrieve the prefix for completion with merlin."
  (skip-syntax-backward "w_.")
  (point))
(defun merlin-fetch-type ()
  "Prints the type of the selected candidate"
  (let ((candidate (buffer-substring-no-properties merlin-completion-point  (point))))
    (if merlin-completion-types
        (mapc
         (lambda (item)
           (if (string-equal candidate item)
               (message "%s: %s" candidate (popup-item-summary item))))
         merlin-cache))))

(defvar merlin-ac-source
  '((init . merlin-source-init)
    (candidates . (lambda () merlin-cache))
    (action . merlin-fetch-type)
    (prefix . merlin-prefix)
    ))

(when (featurep 'auto-complete)
  (ac-define-source "merlin" merlin-ac-source))

;; Usual completion
(defun merlin-completion-lookup (string state)
  "Lookup the entry STRING inside the completion table."
  (let ((ret (assoc string merlin-completion-annotation-table)))
    (if ret
        (message "%s%s" (car ret) (cdr ret)))))
(defun merlin-completion-at-point ()
  "Perform completion at point with merlin."
  (save-excursion
    (merlin-check-synchronize))
  (save-excursion
    (skip-syntax-backward "w_.")
    (let ((start (point)))
      (skip-syntax-forward "w_.")
      (list start (point)
            (apply-partially #'merlin-completion-table start)
            . (:exit-function #'merlin-completion-lookup
              :annotation-function '(lambda (s) (cdr (assoc s merlin-completion-annotation-table))))))))
            



(defun merlin-completion-annotate (candidate)
  "Retrieve the annotation for candidate CANDIDATE in `merlin-completion-annotate-table'."
  (cdr (assoc candidate merlin-completion-annotation-table)))
(defun merlin-completion-table (start string pred action)
  "Implement completion for merlin using `completion-at-point' API."
  (if (eq 'metadata action)
      (when merlin-completion-types
        '(metadata (annotation-function . merlin-completion-annotate)))
    (unless (and merlin-completion-annotation-table
                 (eq (car merlin-completion-cache-state) start)
                 (string-prefix-p (cdr merlin-completion-cache-state)
                                  string completion-ignore-case)
                 (string-equal (merlin-compute-prefix string)
                               (merlin-compute-prefix (cdr merlin-completion-cache-state))))
      (save-excursion
        (goto-char start)
<<<<<<< HEAD
        (setq merlin-completion-annotation-table 
              (merlin-get-completion-data string)))
      (setq merlin-completion-cache-state (cons start string)))
    (complete-with-action action merlin-completion-annotation-table string pred)))
=======
        (setq merlin--completion-annotation-table 
              (mapcar '(lambda (a) (cons (car a) (concat ": " (cadr a)))) (merlin-completion-data string))))
      (setq merlin--completion-cache-state (cons start string)))
    (complete-with-action action merlin--completion-annotation-table string pred)))
>>>>>>> 9d53b855


;; Switch to ML file
(defun merlin-list-by-ext (ext)
  "List filenames ending by EXT in the path."
  (append (merlin-send-command "which" (list "with_ext" ext))
          nil))

(defun merlin-switch-to (name ext)
  "Switch to NAME.EXT."
  (let ((file
         (merlin-send-command "which" (list "path" (concat (downcase name) "." ext))
                              #'(lambda (err) (message "No such file (message: %s)" err)))))
    (when file (find-file-other-window file))))
(defun merlin-switch-to-ml (name)
  "Switch to the ML file corresponding to the module NAME."
  (interactive (list (completing-read "Module:" (merlin-list-by-ext "ml"))))
  (merlin-switch-to name "ml"))

(defun merlin-switch-to-mli (name)
  "Switch to the MLI file corresponding to the module NAME."
  (interactive (list (completing-read "Module:" (merlin-list-by-ext "mli"))))
  (merlin-switch-to name "mli"))
               
;; Get the type of an element
(defun merlin-type-of-expression-local (exp callback-if-success &optional callback-if-exn)
  "Get the type of EXP inside the local context."
  (if exp
      (merlin-send-command-async "type"
                                 (list "expression" exp "at"
                                       (merlin-unmake-point (point)))
                                 callback-if-success callback-if-exn)))

(defun merlin-type-of-expression-global (exp callback-if-success &optional callback-if-exn)
  "Get the type of EXP globally."
  (if exp
      (merlin-send-command-async "type" (list "expression" exp)
                                 callback-if-success callback-if-exn)))


(defun merlin-type-of-expression (exp callback-if-success &optional callback-if-exn)
  "Get the type of EXP.
It uses three techniques to do so:
- type-expression at (local),
- type expression (global)."
  (merlin-type-of-expression-local exp
                                   callback-if-success
                                   #'(lambda (exn)
                                       (merlin-type-of-expression-global exp
                                                                         callback-if-success
                                                                         callback-if-exn))))


(defun merlin-display-type (bounds type &optional quiet)
  "Display the type TYPE of the the expression occuring at BOUNDS.
If QUIET is non nil, then an overlay and the merlin types can be used."
  (if (not type)
      (if (not quiet)
          (message "<no information>"))
    (progn
      (if (not (merlin-is-long-p type))
          (progn 
            (message "%s" type)
            (if (and (not quiet) bounds)
                (merlin-highlight bounds 'merlin-type-face)))
        (when (not quiet)
          (display-buffer (get-buffer-create merlin-type-buffer-name))
          (with-current-buffer (get-buffer-create merlin-type-buffer-name)
            (erase-buffer)
            (insert type)))))))

(defun merlin-string-at-bounds (bounds)
  "Return the string inbetween BOUNDS."
  (if bounds
      (buffer-substring-no-properties (car bounds)
                                      (cdr bounds))))

(defun merlin-show-type (bounds &optional quiet)
  "Show the type of the expression inside BOUNDS in the current buffer.
If QUIET is non nil then an overlay is displayed and module
types are displayed in another buffer.  Otherwise only value type
are displayed, and without overlay."
  (lexical-let* ((substring (merlin-string-at-bounds bounds))
                 (bounds bounds)
                 (quiet quiet))
    (merlin-type-of-expression substring
                               #'(lambda (type)
                                   (merlin-display-type bounds type quiet)))))

(defun merlin-get-type-codomain (type)
  "Return the codomain of TYPE if it exists, or nil."
  (car (last (split-string type " " nil))))

(defun merlin-show-type-def ()
  "Print the definition of the type of the term under point."
  (interactive)
  (let* ((bounds (bounds-of-thing-at-point 'ocamlatom)))
    (merlin-type-of-expression (merlin-string-at-bounds bounds)
                               #'(lambda (type)
                                   (merlin-type-of-expression (merlin-get-type-codomain type)
                                                              #'(lambda (typedef)
                                                                  (merlin-display-type bounds
                                                                                       (if typedef typedef
                                                                                         (concat type ": <not an atomic type>")))))))))

(defun merlin-show-type-of-region ()
  "Show the type of the region."
  (interactive)
  (merlin-check-synchronize)
  (merlin-show-type (cons (region-beginning) (region-end))))
(defun merlin-show-type-of-point-quiet ()
  "Show the type of the identifier under the point if it is short (a value)."
  (merlin-check-synchronize)
  (merlin-show-type (bounds-of-thing-at-point 'ocamlatom) t))

(defun merlin-show-type-of-point (arg) 
  "Show the type of the identifier under the point. 
If it is called with a prefix argument, then show the type of the region."
  (interactive "p")
  (ignore-errors (merlin-check-synchronize))
  (if (> arg 1)
      (merlin-show-type-of-region)
    (merlin-show-type (bounds-of-thing-at-point 'ocamlatom))))

;; ENCLOSING TYPES
(defun merlin-type-enclosing ()
  "If there is a selected type enclosing, kill it.
Otherwise start a new session at point."
  (interactive)
  (let ((list
         (mapcar
          (lambda (obj)
            (cons
             (cdr (assoc 'type obj))
             (merlin-make-bounds obj)))
          (elt
           (merlin-send-command "type" (list "enclosing" (merlin-unmake-point (point))))
           1))))
    (setq merlin-enclosing-types list)
    (setq merlin-enclosing-offset -1)))

(defun merlin-magic-show-type (arg)
  "Print the type of the expression under point.
If called several times at the same position, it will print types
of bigger expressions around point (it will go up the
ast).  Called with a prefix argument, it will go down the AST.  If
there is no enclosing, falls back to
`merlin-show-type-of-point'."
  (interactive "p")
  (save-excursion
    (forward-line)
    (merlin-check-synchronize))
  (if (and merlin-enclosing-types (equal merlin-last-point-type (point)))
      (if (> arg 1)
          (merlin-type-enclosing-go-down)
        (merlin-type-enclosing-go-up))
    (if (> arg 1)
        (merlin-show-type-of-region)
      (progn
        (setq merlin-last-point-type (point))
        (merlin-type-enclosing)
        (if (not merlin-enclosing-types)
            (merlin-show-type-of-point arg)
          (merlin-type-enclosing-go-up))))))

(defun merlin-show-type-of-user-supplied-expression (s)
  "Show the type of the expression S."
  (interactive "sExpression:")
  (merlin-type-of-expression s #'(lambda (type)
                                   (merlin-display-type nil s nil))))

(defun merlin-type-enclosing-go ()
  "Highlight the given corresponding enclosing data (of the form (TYPE . BOUNDS)."
  (let ((data (elt merlin-enclosing-types merlin-enclosing-offset)))
    (if (cddr data)
        (merlin-display-type (cdr data) (car data)))))

(defun merlin-type-enclosing-go-up ()
  "Go up in the enclosing type zipper."
  (interactive)
  (if merlin-enclosing-types
      (if (> merlin-enclosing-offset (length merlin-enclosing-types))
          (message "cannot go up")
        (progn
          (setq merlin-enclosing-offset (+ 1 merlin-enclosing-offset))
          (merlin-type-enclosing-go)
          ))))

(defun merlin-type-enclosing-go-down ()
  "Go down in the enclosing type zipper."
  (interactive)
  (if merlin-enclosing-types
      (if (<= merlin-enclosing-offset 0)
          (message "cannot go down")
        (progn
          (setq merlin-enclosing-offset (- merlin-enclosing-offset 1))
          (merlin-type-enclosing-go)
          ))))

;; .merlin parsing
(defun merlin-add-path (kind dir dirname)
  "Add an item to the path given by KIND in merlin."
  (merlin-send-command "path" (list "add" kind (concat dirname dir))))

(defun merlin-get-packages ()
  "Get the list of available findlib package."
  (append (merlin-send-command "find" '("list")) nil))
(defun merlin-use (pkg)
  "Use PKG in the current session of merlin."
  (interactive
   (list (completing-read "Package to use:" (merlin-get-packages))))
  (merlin-send-command "find" (list "use" (list pkg)))
  (merlin-rewind))

(defun merlin-load-project-file ()
  "Load the .merlin file corresponding to the current file."
  (interactive)
  (merlin-rewind)
  (let ((r (merlin-send-command "project" (list "find" (buffer-file-name)))))
    (if (and r (listp r))
        (setq merlin-project-file (car r)))))

(defun merlin-goto-project-file ()
  "Goto the merlin file corresponding to the current file."
  (interactive)
  (let ((file merlin-project-file))
    (if file
        (find-file-other-window file)
      (message "No project file for the current buffer."))))
;; Locate
<<<<<<< HEAD
(defun merlin-locate ()
  "Locate the identifier under point."
  (interactive)
=======
(defvar merlin-position-stack nil)

(defun merlin-locate-pure (ident &optional point just-open)
  "Locate the identifier IDENT at POINT. If point is nil, the current point is used.
If just-open is non-nil, don't move to the opened buffer"
>>>>>>> 9d53b855
  (merlin-check-synchronize)
  (let* ((point (if point point (point)))
         (r (merlin-send-command "locate" (list ident "at" (merlin-unmake-point (point))))))
    (if (and r (listp r))
        (if just-open
            (save-excursion
              (save-selected-window
                (merlin-goto-file-and-point r just-open)
                (merlin-highlight (bounds-of-thing-at-point 'ocamlatom) 'merlin-type-face)))
          (progn
            (merlin-goto-file-and-point r)
            (push (cons (buffer-name) (point)) merlin-position-stack)
            (message "Use %s to go back."
                     (substitute-command-keys "\\[merlin-pop-stack]"))))
          (message "%s not found." ident))))

(defun merlin-locate ()
  "Locate the identifier under point"
  (interactive)
  (merlin-locate-pure (thing-at-point 'ocamlatom)))

;; I don't like it beginning by "ac" but
;; it is the only way I found to get it working (otherwise the completion
;; menu just closes itself)
(defun ac-merlin-locate ()
  "Locate the identifier currently selected in the ac-completion."
  (interactive)
  (when (ac-menu-live-p)
    (when (popup-hidden-p ac-menu)
      (ac-show-menu))
    (merlin-locate-pure (popup-selected-item ac-menu) (point) t)
    (ac-show-menu)))

(defun merlin-pop-stack ()
  "Go back to the last position where the user did a locate."
  (interactive)
  (let ((r (pop merlin-position-stack)))
    (if r
        (progn
          (select-window (display-buffer (car r)))
          (goto-char (cdr r)))

      (message "empty stack"))))
    

;; Semantic movement
(defun merlin-goto-phrase (command indice)
  "Go to the phrase indicated by COMMAND to the end INDICE."
  (let ((r (merlin-send-command "boundary" (list command "at" (merlin-unmake-point (point))))))
    (if r
        (goto-char (merlin-make-point (elt r indice))))))

(defun merlin-next-phrase ()
  "Go to the beginning of the next phrase."
  (interactive)
  (save-excursion
    (merlin-check-synchronize)
    (merlin-goto-phrase "current" 1)
    (forward-line 1)
    (merlin-check-synchronize))
  (merlin-goto-phrase "next" 0))

(defun merlin-prev-phrase ()
  "Go to the beginning of the previous phrase."
  (interactive)
  (merlin-check-synchronize)
  (merlin-goto-phrase "prev" 0))

(defun merlin-to-point ()
  "Update the merlin to the current point, reporting error."
  (interactive)
  (merlin-update-point t))

(defun merlin-customize ()
  "Open the customize buffer for the group merlin."
  (interactive)
  (customize-group 'merlin))
;; Mode definition
(defvar merlin-mode-map
  (let ((merlin-map (make-sparse-keymap))
        (merlin-menu-map (make-sparse-keymap))
        (merlin-show-type-map (make-sparse-keymap)))
    (define-key merlin-map (kbd "C-c <C-return>") 'merlin-to-point)
    (define-key merlin-map (kbd "C-c C-t") 'merlin-magic-show-type)
    (define-key merlin-map (kbd "C-c d") 'merlin-show-type-def)
    (define-key merlin-map (kbd "C-c l") 'merlin-use)
    (define-key merlin-map (kbd "C-c r") 'merlin-restart-process)
    (define-key merlin-map (kbd "C-c C-x") 'merlin-next-error)
    (define-key merlin-map (kbd "C-c C-l") 'merlin-locate)
    (when (featurep 'auto-complete)
      (define-key ac-complete-mode-map (kbd "C-c C-l") 'ac-merlin-locate))
    (define-key merlin-map (kbd "C-c &") 'merlin-pop-stack)
    (define-key merlin-map (kbd "C-c C-r") 'merlin-rewind)
    (define-key merlin-map (kbd "C-c C-u") 'merlin-refresh)
    (define-key merlin-map (kbd "C-c TAB") 'merlin-try-completion)
    (define-key merlin-map (kbd "C-c C-u") 'merlin-refresh)
    (define-key merlin-map (kbd "C-c C-f <C-return>") 'merlin-type-enclosing)
    (define-key merlin-map (kbd "C-c C-f C-<up>") 'merlin-type-enclosing-go-up)
    (define-key merlin-map (kbd "C-c C-f C-<down>") 'merlin-type-enclosing-go-down)
    (define-key merlin-map (kbd "C-c C-n") 'merlin-next-phrase)
    (define-key merlin-map (kbd "C-c C-p") 'merlin-prev-phrase)
    (define-key merlin-menu-map [customize]
      '("Customize merlin-mode" . merlin-customize))
    (define-key merlin-menu-map [separator]
      '("-"))
    (define-key merlin-show-type-map [local]
      '(menu-item "around the cursor" merlin-magic-show-type
                  :help "Show the type of the smallest subexpression near cursor"))
    (define-key merlin-show-type-map [region]
      '(menu-item "of the region" merlin-show-type-of-region
                  :help "Show the type of the region"))
    (define-key merlin-show-type-map [exp]
      '(menu-item "of an expression" merlin-show-type-of-user-supplied-expression
                  :help "Input an expression and show its type"))
    (define-key merlin-show-type-map [def]
      '(menu-item "definition" merlin-show-type-def
                  :help "Show the definition of the type of the expression near point"))
    (define-key merlin-menu-map [showtype]
      (cons "Show type..." merlin-show-type-map))
    (define-key merlin-menu-map [point]
      '(menu-item "Update point" merlin-to-point
                  :help "Updates the part of the buffer merlin knows about"))
    (define-key merlin-menu-map [rewind]
      '(menu-item "Rewind" merlin-rewind
                  :help "Rewind merlin to the beginning of the buffer"))
    (define-key merlin-menu-map [use]
      '(menu-item "Use a package" merlin-use
                  :help "Use a findlib package."))
    (define-key merlin-menu-map [refresh]
      '(menu-item "Refresh" merlin-refresh
                  :help "Refresh the cache of merlin (cmis in particular). Useful after a recompilation."))
    (define-key merlin-menu-map [addflag]
      '(menu-item "Add a flag" merlin-process-add-flag
                  :help "Add a flag to be passed to ocamlmerlin after restarting it."))
    (define-key merlin-menu-map [clearflag]
      '(menu-item "Clear flags" merlin-process-clear-flags
                  :help "Clear all flags set up to be passed to ocamlmerlin."))
    (define-key merlin-menu-map [restartmerlin]
      '(menu-item "Restart merlin" merlin-restart-process
                  :help "Restart merlin for the current buffer."))
    (define-key merlin-map [menu-bar merlin] (cons "merlin" merlin-menu-map))
    merlin-map
    ))

(defun merlin-setup ()
  "Set up a buffer for use with merlin."
  (interactive)
  (set (make-local-variable 'merlin-lock-point) (point-min))
  (set (make-local-variable 'merlin-buffer) nil)
  (set (make-local-variable 'merlin-result) nil)
  (set (make-local-variable 'merlin-completion-point) nil)
  (set (make-local-variable 'merlin-ready) nil)
  (set (make-local-variable 'merlin-pending-errors) nil)
  (set (make-local-variable 'merlin-pending-errors-overlays) nil)
  (set (make-local-variable 'merlin-lock-zone-highlight-overlay) nil)
  (set (make-local-variable 'merlin-lock-zone-margin-overlay) nil)
  (set (make-local-variable 'merlin-project-file) nil)
  (set (make-local-variable 'merlin-enclosing-types) nil)
  (set (make-local-variable 'merlin-enclosing-offset) nil)
  (set (make-local-variable 'merlin-last-point-type) nil)
  ; if there is not yet a buffer for the current buffer, create one
  (when (not (merlin-process-started-p))
      (merlin-start-process nil))
  (set (make-local-variable 'merlin-local-process)
       (merlin-get-process-variable 'merlin-local-process))
  (merlin-process-add-user)

  (when (and (fboundp 'auto-complete-mode)
             merlin-use-auto-complete-mode)
    (auto-complete-mode 1)
    (add-to-list 'ac-sources 'merlin-ac-source))
  (add-hook 'completion-at-point-functions
            #'merlin-completion-at-point nil 'local)
  (add-to-list 'after-change-functions 'merlin-edit)
  (merlin-load-project-file)
  (with-current-buffer (get-buffer-create merlin-type-buffer-name)
    (funcall merlin-favourite-caml-mode)))

(defun merlin-is-ml-buffer ()
  "Return true if current buffer corresponds to a ML file."
  (and
   (buffer-file-name)
   (equal (file-name-extension (buffer-file-name))
          "ml")))
  
;;;###autoload
(define-minor-mode merlin-mode
  "Minor mode for interacting with a merlin process.
Runs a merlin process in the background (one for all merlin
buffers) and perform queries on it.

Short cuts:
\\{merlin-mode-map}"
  nil " merlin"
  :keymap merlin-mode-map
  (if merlin-mode 
      (if (merlin-is-ml-buffer) 
          (merlin-setup)
        (progn
          (if (buffer-file-name)
              (message "merlin can only operate on ml files")
              nil)
          (merlin-mode -1)))
    (when (merlin-is-ml-buffer)
      (if merlin-lock-zone-highlight-overlay
          (delete-overlay merlin-lock-zone-highlight-overlay))
      (if merlin-lock-zone-margin-overlay
          (delete-overlay merlin-lock-zone-margin-overlay))
      (if merlin-highlight-overlay
          (delete-overlay merlin-highlight-overlay))
      (merlin-delete-error-overlays)
      (merlin-process-remove-user)
)))

(defun merlin-kill-buffer-hook ()
  "Cleans the buffer being killed."
  (if merlin-mode
      (merlin-mode -1)))
  
(defun merlin-insinuate ()
  "Initialize merlin."
  (add-hook 'kill-buffer-hook 'merlin-kill-buffer-hook))
                                      
(defun merlin-kill-all-processes ()
  "Kill all the remaining buffers containing merlin processes."
  (interactive)
  (mapc (lambda (p)
          (with-current-buffer (process-buffer p)
            (merlin-kill-process)))
        merlin-processes))

(merlin-insinuate)

(provide 'merlin)
;;; merlin.el ends here<|MERGE_RESOLUTION|>--- conflicted
+++ resolved
@@ -211,24 +211,15 @@
     (if (string-equal s "") s (concat s "."))))
 
 (defun merlin-goto-point (data)
-<<<<<<< HEAD
   "Go to the point indicated by DATA which must be an assoc list with fields line and col."
-=======
   "Go to the point indicated by `DATA' which must be an assoc list with fields line and col"
->>>>>>> 9d53b855
   (goto-char (point-min))
   (forward-line (1- (cdr (assoc 'line data))))
   (forward-char (cdr (assoc 'col data)))
 )
-<<<<<<< HEAD
-(defun merlin-goto-file-and-point (data)
-  "Go to the file and position indicated by `DATA' which is an assoc list containing fields file, line and col."
-=======
 (defun merlin-goto-file-and-point (data &optional same-buffer-force)
-  "Go to the file and position indicated by `DATA' which is an assoc list containing fields file, line and col.
-If SAME-BUFFER-FORCE is non-nil, create a new window even if it is the same buffer.
-"
->>>>>>> 9d53b855
+  "Go to the file and position indicated by DATA which is an assoc list containing fields file, line and col.
+If SAME-BUFFER-FORCE is non-nil, create a new window even if it is the same buffer."
   (if (> (length (cdr (assoc 'file data))) 0)
       (find-file-other-window (cdr (assoc 'file data)))
     (when same-buffer-force
@@ -694,75 +685,27 @@
         (merlin-update-lock-zone-display))))
 
 ;; COMPLETION
-<<<<<<< HEAD
-(defun merlin-extract-complete (prefix candidates)
-  "Parse and format completion results.
-It transforms the list of candidates CANDIDATES into a list of popups."
-  (mapcar (lambda (c) 
-            (if merlin-completion-types
-                (let ((desc
-                       (replace-regexp-in-string "^[^:]+:[ \n]+" ""
-                        (replace-regexp-in-string "\n" "" (cdr (assoc 'desc c))))))
-                  (popup-make-item (concat prefix (cdr (assoc 'name c)))
-                                 :symbol (format "%c" (car (string-to-list (cdr (assoc 'kind c)))))
-                                 :summary desc))
-              (cdr (assoc 'name c))))
-	  (append candidates nil)))
-
-(defun merlin-complete-identifier (ident)
-  "Return the formatted result of the completion of IDENT."
-  (setq merlin-cache nil)
-  (setq merlin-cache
-	(merlin-extract-complete (merlin-compute-prefix ident) 
-			   (merlin-get-completion ident)))
-  )
-(defun merlin-get-completion-data (ident)
-  "Return the completion data for IDENT, that is a list of pairs (COMPLETION . TYPE)."
-  (let* ((prefix (merlin-compute-prefix ident))
-         (data (merlin-get-completion ident)))
-    (mapcar
-     #'(lambda (c)
-         (cons
-          (concat prefix (cdr (assoc 'name c)))
-          (cond
-           (
-            (member (cdr (assoc 'kind c)) '("Module" "module"))
-            ": <module>"
-            )
-           ((string-equal (cdr (assoc 'kind c)) "Type")
-            (format " [%s]" (cdr (assoc 'desc c))))
-           (t
-            (replace-regexp-in-string "^[^:]+:[ \n]+" ": " (cdr (assoc 'desc c)))))))
-            data)))
-                 
-=======
 (defun merlin-format-completion-entry (entry)
   "Format the completion entry ENTRY."
   (let ((type
          (cond
           ((member (cdr (assoc 'kind entry)) '("Module" "module"))
            ": <module>")
-          ((string-equal (cdr (assoc 'kind data)) "Type")
+          ((string-equal (cdr (assoc 'kind entry)) "Type")
            (format " [%s]" (cdr (assoc 'desc entry))))
           (t
            (replace-regexp-in-string "^[^:]+:[ \n]+" "" (cdr (assoc 'desc entry)))))))
     (replace-regexp-in-string "\n" "" type)))
 
 (defun merlin-completion-data (ident)
-  "Returns the data for completion of IDENT, ie. a list of pairs (NAME . TYPE)."
+  "Return the data for completion of IDENT, ie. a list of pairs (NAME . TYPE)."
   (let ((prefix (merlin-compute-prefix ident))
         (data (append (merlin-get-completion ident) nil)))
-    (mapcar '(lambda (entry)
+    (mapcar #'(lambda (entry)
                (list (concat prefix (cdr (assoc 'name entry)))
                      (merlin-format-completion-entry entry)
                      (elt (cdr (assoc 'kind entry)) 0)))
             data)))
-
-;; Vars from auto-complete
-(defvar ac-point)
-(defvar ac-prefix)
-(defvar ac-sources)
->>>>>>> 9d53b855
 
 (defvar merlin-ac-use-summary t
   "Use :summary for the types in AC")
@@ -856,17 +799,10 @@
                                (merlin-compute-prefix (cdr merlin-completion-cache-state))))
       (save-excursion
         (goto-char start)
-<<<<<<< HEAD
-        (setq merlin-completion-annotation-table 
-              (merlin-get-completion-data string)))
-      (setq merlin-completion-cache-state (cons start string)))
-    (complete-with-action action merlin-completion-annotation-table string pred)))
-=======
         (setq merlin--completion-annotation-table 
-              (mapcar '(lambda (a) (cons (car a) (concat ": " (cadr a)))) (merlin-completion-data string))))
+              (mapcar #'(lambda (a) (cons (car a) (concat ": " (cadr a)))) (merlin-completion-data string))))
       (setq merlin--completion-cache-state (cons start string)))
     (complete-with-action action merlin--completion-annotation-table string pred)))
->>>>>>> 9d53b855
 
 
 ;; Switch to ML file
@@ -1097,17 +1033,10 @@
         (find-file-other-window file)
       (message "No project file for the current buffer."))))
 ;; Locate
-<<<<<<< HEAD
-(defun merlin-locate ()
-  "Locate the identifier under point."
-  (interactive)
-=======
-(defvar merlin-position-stack nil)
-
 (defun merlin-locate-pure (ident &optional point just-open)
-  "Locate the identifier IDENT at POINT. If point is nil, the current point is used.
-If just-open is non-nil, don't move to the opened buffer"
->>>>>>> 9d53b855
+  "Locate the identifier IDENT at POINT.
+If POINT is nil, the current point is used.  If JUST-OPEN is
+non-nil, don't move to the opened buffer."
   (merlin-check-synchronize)
   (let* ((point (if point point (point)))
          (r (merlin-send-command "locate" (list ident "at" (merlin-unmake-point (point))))))
@@ -1342,4 +1271,6 @@
 (merlin-insinuate)
 
 (provide 'merlin)
-;;; merlin.el ends here+;;; merlin.el ends here
+
+(setq tab-always-indent 'complete)