--- conflicted
+++ resolved
@@ -288,31 +288,14 @@
     let compl = State.node_complete node prefix in
     state, List.rev compl
 
-<<<<<<< HEAD
-let command_locate = {
-  name = "locate";
-
-  handler = begin fun _ state args ->
-    let path, node, local_modules =
-      match args with
-      | [ `String path ] ->
-        path, Browse.({ dummy with env = Typer.env state.types }), []
-      | [ `String path ; `String "at" ; jpos ] ->
-        path, State.node_at state (Protocol.pos_of_json jpos), State.local_modules state
-      | _ -> invalid_arguments ()
-    in
-    match State.locate node path local_modules with
-    | None -> state, `String "Not found"
-=======
   | (Locate (path, opt_pos) : a request) ->
-    let node =
+    let node, local_modules =
       match opt_pos with
-      | None -> Browse.({ dummy with env = Typer.env state.types })
-      | Some pos -> State.node_at state pos 
-    in
-    begin match State.locate node path with
+      | None -> Browse.({ dummy with env = Typer.env state.types }), []
+      | Some pos -> State.node_at state pos, State.local_modules state
+    in
+    begin match State.locate node path local_modules with
     | None -> state, None
->>>>>>> 78d6610e
     | Some (file, loc) ->
       let pos = loc.Location.loc_start in
       state, Some (file, pos)
